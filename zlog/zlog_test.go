package zlog

import (
	"bytes"
	"context"
	"fmt"
	"io"
	"net/http"
	"net/http/httptest"
	"strings"
	"testing"
	"time"

	"github.com/gin-gonic/gin"
	"github.com/rs/zerolog"
	"github.com/rs/zerolog/log"
	"github.com/stretchr/testify/assert"
)

func TestLogRequest(t *testing.T) {
	gin.SetMode(gin.ReleaseMode)
	zerolog.SetGlobalLevel(zerolog.TraceLevel)

	buf := &bytes.Buffer{}
	log.Logger = zerolog.New(buf).With().Timestamp().Logger().
		Output(zerolog.ConsoleWriter{Out: buf, TimeFormat: time.RFC3339, NoColor: true})

	w := httptest.NewRecorder()
	e := gin.New()

	e.GET("", Logger(zerolog.TraceLevel))

	req, _ := http.NewRequest("GET", "/", nil)
	req.Header.Set("Origin", "http://localhost:8080")
	e.ServeHTTP(w, req)

	fmt.Println(buf)
	lines := strings.Split(buf.String(), "\n")
	id := w.Header().Get("X-Request-ID")

	assert.NotEmpty(t, id)

	assert.Equal(t, 3, len(lines))
	assert.Contains(t, lines[0], "TRC REQ GET /")
	assert.Contains(t, lines[0], id)
	assert.Contains(t, lines[0], "path=/")
	assert.Contains(t, lines[1], "DBG RES GET /")
	assert.Contains(t, lines[1], id)
	assert.Contains(t, lines[0], "path=/")
}

func TestLogExtra(t *testing.T) {
	gin.SetMode(gin.ReleaseMode)
	zerolog.SetGlobalLevel(zerolog.TraceLevel)

	buf := &bytes.Buffer{}
	log.Logger = zerolog.New(buf).With().Timestamp().Logger().
		Output(zerolog.ConsoleWriter{Out: buf, TimeFormat: time.RFC3339, NoColor: true})

	w := httptest.NewRecorder()
	e := gin.New()

	e.GET("", Logger(zerolog.WarnLevel), func(ctx *gin.Context) {
		GetLogger(ctx).Warn().Msg("TEST")
	})

	req, _ := http.NewRequest("GET", "/", nil)
	e.ServeHTTP(w, req)

	fmt.Println(buf)
	lines := strings.Split(buf.String(), "\n")
	id := w.Header().Get("X-Request-ID")

	assert.NotEmpty(t, id)

	assert.Equal(t, 2, len(lines))
	assert.Contains(t, lines[0], "WRN TEST")
	assert.Contains(t, lines[0], id)
	assert.Contains(t, lines[0], "path=/")
}

func TestLogChangeRequestLevel(t *testing.T) {
	gin.SetMode(gin.ReleaseMode)
	zerolog.SetGlobalLevel(zerolog.TraceLevel)

	buf := &bytes.Buffer{}
	log.Logger = zerolog.New(buf).With().Timestamp().Logger().
		Output(zerolog.ConsoleWriter{Out: buf, TimeFormat: time.RFC3339, NoColor: true})

	w := httptest.NewRecorder()
	e := gin.New()

	e.GET("", Logger(zerolog.WarnLevel), SetLevel(zerolog.DebugLevel), func(ctx *gin.Context) {
		GetLogger(ctx).Debug().Msg("TEST")
	})

	req, _ := http.NewRequest("GET", "/", nil)
	e.ServeHTTP(w, req)

	fmt.Println(buf)
	lines := strings.Split(buf.String(), "\n")
	id := w.Header().Get("X-Request-ID")

	assert.NotEmpty(t, id)

	assert.Equal(t, 3, len(lines))
	assert.Contains(t, lines[0], "DBG TEST")
	assert.Contains(t, lines[0], id)
	assert.Contains(t, lines[1], "DBG RES GET /")
	assert.Contains(t, lines[1], id)
}

<<<<<<< HEAD
func TestGetLogger(t *testing.T) {
	logger := zerolog.New(io.Discard)
	ctx := WithLogger(context.Background(), &logger)

	res := GetLogger(ctx)

	assert.Same(t, &logger, res)
}

func TestGetLoggerNotSet(t *testing.T) {
	ctx := context.Background()

	res := GetLogger(ctx)

	assert.Same(t, &log.Logger, res)
=======
func TestLogAgent(t *testing.T) {
	gin.SetMode(gin.ReleaseMode)
	zerolog.SetGlobalLevel(zerolog.TraceLevel)

	buf := &bytes.Buffer{}
	log.Logger = zerolog.New(buf).With().Timestamp().Logger().
		Output(zerolog.ConsoleWriter{Out: buf, TimeFormat: time.RFC3339, NoColor: true})

	w := httptest.NewRecorder()
	e := gin.New()

	e.GET("", Logger(zerolog.TraceLevel), func(ctx *gin.Context) {
		GetLogger(ctx).Warn().Msg("TEST")
	})

	req, _ := http.NewRequest("GET", "/", nil)
	req.Header.Set("Origin", "http://localhost:8080")
	req.Header.Set("User-Agent", "test-agent")
	e.ServeHTTP(w, req)

	fmt.Println(buf)
	lines := strings.Split(buf.String(), "\n")
	id := w.Header().Get("X-Request-ID")

	assert.NotEmpty(t, id)

	assert.Equal(t, 4, len(lines))
	assert.Contains(t, lines[0], "TRC REQ GET /")
	assert.Contains(t, lines[0], id)
	assert.Contains(t, lines[0], "agent=test-agent")
	assert.Contains(t, lines[1], "WRN TEST")
	assert.Contains(t, lines[1], id)
	assert.Contains(t, lines[1], "agent=test-agent")
	assert.Contains(t, lines[2], "DBG RES GET /")
	assert.Contains(t, lines[2], id)
	assert.Contains(t, lines[2], "agent=test-agent")
>>>>>>> ec81efd1
}<|MERGE_RESOLUTION|>--- conflicted
+++ resolved
@@ -110,7 +110,6 @@
 	assert.Contains(t, lines[1], id)
 }
 
-<<<<<<< HEAD
 func TestGetLogger(t *testing.T) {
 	logger := zerolog.New(io.Discard)
 	ctx := WithLogger(context.Background(), &logger)
@@ -126,7 +125,8 @@
 	res := GetLogger(ctx)
 
 	assert.Same(t, &log.Logger, res)
-=======
+}
+
 func TestLogAgent(t *testing.T) {
 	gin.SetMode(gin.ReleaseMode)
 	zerolog.SetGlobalLevel(zerolog.TraceLevel)
@@ -163,5 +163,4 @@
 	assert.Contains(t, lines[2], "DBG RES GET /")
 	assert.Contains(t, lines[2], id)
 	assert.Contains(t, lines[2], "agent=test-agent")
->>>>>>> ec81efd1
 }